channels:
  - conda-forge
dependencies:
  - heyoka.py=0.5.0
  - pykep
  - matplotlib
<<<<<<< HEAD
  - sympy
=======
  - scipy
  - ipympl
>>>>>>> 324e6668
<|MERGE_RESOLUTION|>--- conflicted
+++ resolved
@@ -4,9 +4,6 @@
   - heyoka.py=0.5.0
   - pykep
   - matplotlib
-<<<<<<< HEAD
   - sympy
-=======
   - scipy
-  - ipympl
->>>>>>> 324e6668
+  - ipympl